default_language_version:
  python: python3
exclude: '^src/atomate2/vasp/schemas/calc_types/|^.github/'
repos:
- repo: https://github.com/charliermarsh/ruff-pre-commit
<<<<<<< HEAD
  rev: v0.0.267
=======
  rev: v0.0.269
>>>>>>> 1e0a4aa4
  hooks:
  - id: ruff
    args: [--fix]
- repo: https://github.com/pre-commit/pre-commit-hooks
  rev: v4.4.0
  hooks:
  - id: check-yaml
  - id: fix-encoding-pragma
    args: [--remove]
  - id: end-of-file-fixer
  - id: trailing-whitespace
- repo: https://github.com/psf/black
  rev: 23.3.0
  hooks:
  - id: black
- repo: https://github.com/asottile/blacken-docs
  rev: 1.13.0
  hooks:
  - id: blacken-docs
    additional_dependencies: [black]
    exclude: README.md
- repo: https://github.com/pycqa/flake8
  rev: 6.0.0
  hooks:
  - id: flake8
    entry: pflake8
    files: ^src/
    additional_dependencies:
    - pyproject-flake8==6.0.0
    - flake8-bugbear==22.12.6
    - flake8-typing-imports==1.14.0
    - flake8-docstrings==1.6.0
    - flake8-rst-docstrings==0.3.0
    - flake8-rst==0.8.0
- repo: https://github.com/pre-commit/pygrep-hooks
  rev: v1.10.0
  hooks:
  - id: python-use-type-annotations
  - id: rst-backticks
  - id: rst-directive-colons
  - id: rst-inline-touching-normal
- repo: https://github.com/pre-commit/mirrors-mypy
  rev: v1.3.0
  hooks:
  - id: mypy
    files: ^src/
    additional_dependencies:
    - tokenize-rt==4.1.0
    - types-pkg_resources==0.1.2
    - types-paramiko
- repo: https://github.com/codespell-project/codespell
  rev: v2.2.4
  hooks:
  - id: codespell
    stages: [commit, commit-msg]
    args: [--ignore-words-list, 'titel,statics,ba,nd,te']
    types_or: [python, rst, markdown]<|MERGE_RESOLUTION|>--- conflicted
+++ resolved
@@ -3,11 +3,7 @@
 exclude: '^src/atomate2/vasp/schemas/calc_types/|^.github/'
 repos:
 - repo: https://github.com/charliermarsh/ruff-pre-commit
-<<<<<<< HEAD
-  rev: v0.0.267
-=======
   rev: v0.0.269
->>>>>>> 1e0a4aa4
   hooks:
   - id: ruff
     args: [--fix]
